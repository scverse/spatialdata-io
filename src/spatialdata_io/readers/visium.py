from __future__ import annotations

import json
import os
import re
from collections.abc import Mapping
from pathlib import Path
from types import MappingProxyType
from typing import Any, Optional

import numpy as np
import pandas as pd
from dask_image.imread import imread
from spatialdata import Image2DModel, ShapesModel, SpatialData, TableModel
from spatialdata._core.transformations import Identity, Scale
from spatialdata._logging import logger
from xarray import DataArray

from spatialdata_io._constants._constants import VisiumKeys
from spatialdata_io._docs import inject_docs
from spatialdata_io.readers._utils._utils import _read_counts

__all__ = ["visium"]


@inject_docs(vx=VisiumKeys)
def visium(
    path: str | Path,
    dataset_id: Optional[str] = None,
    imread_kwargs: Mapping[str, Any] = MappingProxyType({}),
    image_models_kwargs: Mapping[str, Any] = MappingProxyType({}),
    **kwargs: Any,
) -> SpatialData:
    """
    Read *10x Genomics* Visium formatted dataset.

    This function reads the following files:

        - ``<dataset_id>_`{vx.COUNTS_FILE!r}```: Counts and metadata file.
        - ``{vx.IMAGE_HIRES_FILE!r}``: High resolution image.
        - ``{vx.IMAGE_LOWRES_FILE!r}``: Low resolution image.
        - ``<dataset_id>_`{vx.IMAGE_TIF_SUFFIX!r}```: High resolution tif image.
        - ``{vx.SCALEFACTORS_FILE!r}``: Scalefactors file.
        - ``{vx.SPOTS_FILE!r}``: Spots positions file.

    .. seealso::

        - `Space Ranger output <https://support.10xgenomics.com/spatial-gene-expression/software/pipelines/latest/output/overview>`_.

    Parameters
    ----------
    path
        Path to the directory containing the data.
    dataset_id
        Dataset identifier.
    imread_kwargs
        Keyword arguments passed to :func:`dask_image.imread.imread`.
    image_models_kwargs
        Keyword arguments passed to :class:`spatialdata.Image2DModel`.

    Returns
    -------
    :class:`spatialdata.SpatialData`
    """
    path = Path(path)
    # get library_id
    patt = re.compile(f".*{VisiumKeys.COUNTS_FILE}")
    first_file = [i for i in os.listdir(path) if patt.match(i)][0]
    if f"_{VisiumKeys.COUNTS_FILE}" in first_file:
        library_id = first_file.replace(f"_{VisiumKeys.COUNTS_FILE}", "")
    else:
        raise ValueError(
            f"Cannot determine the library_id. Expecting a file with format <library_id>_{VisiumKeys.COUNTS_FILE}. Has "
            f"the files been renamed?"
        )
    if dataset_id is not None:
        if dataset_id != library_id:
            logger.warning(
                f"`dataset_id: {dataset_id}` does not match `library_id: {library_id}`. `dataset_id: {dataset_id}` "
                f"will be used to build SpatialData."
            )
    else:
        dataset_id = library_id

    adata, library_id = _read_counts(
        path, count_file=f"{library_id}_{VisiumKeys.COUNTS_FILE}", library_id=library_id, **kwargs
    )

    coords = pd.read_csv(
        path / VisiumKeys.SPOTS_FILE,
        header=0,
        index_col=0,
    )
    coords.columns = ["in_tissue", "array_row", "array_col", "pxl_col_in_fullres", "pxl_row_in_fullres"]

    adata.obs = pd.merge(adata.obs, coords, how="left", left_index=True, right_index=True)
    coords = adata.obs[[VisiumKeys.SPOTS_X, VisiumKeys.SPOTS_Y]].values
    adata.obsm["spatial"] = coords
    adata.obs.drop(columns=[VisiumKeys.SPOTS_X, VisiumKeys.SPOTS_Y], inplace=True)
    adata.obs["spot_id"] = np.arange(len(adata))
    adata.var_names_make_unique()

    scalefactors = json.loads((path / VisiumKeys.SCALEFACTORS_FILE).read_bytes())

    transform_original = Identity()

    shapes = {}
    circles = ShapesModel.parse(
        coords,
        geometry=0,
        radius=scalefactors["spot_diameter_fullres"] / 2.0,
        index=adata.obs["spot_id"].copy(),
        transformations={
<<<<<<< HEAD
            "global": transform_original,
=======
            "global": Identity(),
            "downscaled_hires": Identity(),
            "downscaled_lowres": Identity(),
>>>>>>> 8da6d82a
        },
    )
    shapes[dataset_id] = circles
    adata.obs["region"] = dataset_id
    table = TableModel.parse(adata, region=dataset_id, region_key="region", instance_key="spot_id")

    full_image = (
        imread(path / f"{dataset_id}{VisiumKeys.IMAGE_TIF_SUFFIX}", **imread_kwargs).squeeze().transpose(2, 0, 1)
    )
    full_image = DataArray(full_image, dims=("c", "y", "x"), name=dataset_id)

    image_hires = imread(path / VisiumKeys.IMAGE_HIRES_FILE, **imread_kwargs).squeeze().transpose(2, 0, 1)
    image_hires = DataArray(image_hires, dims=("c", "y", "x"), name=dataset_id)

    image_lowres = imread(path / VisiumKeys.IMAGE_LOWRES_FILE, **imread_kwargs).squeeze().transpose(2, 0, 1)
    image_lowres = DataArray(image_lowres, dims=("c", "y", "x"), name=dataset_id)

    full_image_parsed = Image2DModel.parse(
        full_image,
        scale_factors=[2, 2, 2, 2],
        transformations={"global": transform_original},
        **image_models_kwargs,
    )
    transform_lowres = Scale(
        np.array([scalefactors[VisiumKeys.SCALEFACTORS_LOWRES], scalefactors[VisiumKeys.SCALEFACTORS_LOWRES]]),
        axes=("y", "x"),
    )
    transform_hires = Scale(
        np.array([scalefactors[VisiumKeys.SCALEFACTORS_HIRES], scalefactors[VisiumKeys.SCALEFACTORS_HIRES]]),
        axes=("y", "x"),
    )
    image_hires_parsed = Image2DModel.parse(image_hires, transformations={"hires": transform_hires})
    image_lowres_parsed = Image2DModel.parse(image_lowres, transformations={"lowres": transform_lowres})

    images = {
        dataset_id + "_lowres_image": image_lowres_parsed,
        dataset_id + "_hires_image": image_hires_parsed,
        dataset_id + "_full_image": full_image_parsed,
    }

    return SpatialData(images=images, shapes=shapes, table=table)<|MERGE_RESOLUTION|>--- conflicted
+++ resolved
@@ -111,13 +111,9 @@
         radius=scalefactors["spot_diameter_fullres"] / 2.0,
         index=adata.obs["spot_id"].copy(),
         transformations={
-<<<<<<< HEAD
-            "global": transform_original,
-=======
             "global": Identity(),
             "downscaled_hires": Identity(),
             "downscaled_lowres": Identity(),
->>>>>>> 8da6d82a
         },
     )
     shapes[dataset_id] = circles
