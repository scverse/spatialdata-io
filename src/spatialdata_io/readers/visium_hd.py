from __future__ import annotations

import json
import re
import warnings
from collections.abc import Mapping
from pathlib import Path
from types import MappingProxyType
from typing import Any

import h5py
import numpy as np
import pandas as pd
import scanpy as sc
from dask_image.imread import imread
from geopandas import GeoDataFrame
from imageio import imread as imread2
from multiscale_spatial_image import MultiscaleSpatialImage
<<<<<<< HEAD
from shapely import Polygon
from skimage.transform import ProjectiveTransform, warp
from spatial_image import SpatialImage
from spatialdata import SpatialData, get_extent
from spatialdata._types import ArrayLike
=======
from numpy.random import default_rng
from spatial_image import SpatialImage
from spatialdata import SpatialData, rasterize_bins, rasterize_bins_link_table_to_labels
>>>>>>> 77248718
from spatialdata.models import Image2DModel, ShapesModel, TableModel
from spatialdata.transformations import Affine, Identity, Scale, set_transformation
from xarray import DataArray

from spatialdata_io._constants._constants import VisiumHDKeys
from spatialdata_io._docs import inject_docs

RNG = default_rng(0)


@inject_docs(vx=VisiumHDKeys)
def visium_hd(
    path: str | Path,
    dataset_id: str | None = None,
    filtered_counts_file: bool = True,
    bin_size: int | list[int] | None = None,
    bins_as_squares: bool = True,
    annotate_table_by_labels: bool = False,
    fullres_image_file: str | Path | None = None,
    load_all_images: bool = False,
    var_names_make_unique: bool = True,
    imread_kwargs: Mapping[str, Any] = MappingProxyType({}),
    image_models_kwargs: Mapping[str, Any] = MappingProxyType({}),
    anndata_kwargs: Mapping[str, Any] = MappingProxyType({}),
) -> SpatialData:
    """
    Read *10x Genomics* Visium HD formatted dataset.

    .. seealso::

        - `Space Ranger output <https://support.10xgenomics.com/spatial-gene-expression/software/pipelines/latest/output/overview>`_.

    Parameters
    ----------
    path
        Path to directory containing the *10x Genomics* Visium HD output.
    dataset_id
        Unique identifier of the dataset, used to name the elements of the `SpatialData` object. If `None`, it tries to
         infer it from the file name of the feature slice file.
    filtered_counts_file
        It sets the value of `counts_file` to ``{vx.FILTERED_COUNTS_FILE!r}`` (when `True`) or to
        ``{vx.RAW_COUNTS_FILE!r}`` (when `False`).
    bin_size
        When specified, load the data of a specific bin size, or a list of bin sizes. By default, it loads all the
        available bin sizes.
    bins_as_squares
        If `True`, the bins are represented as squares. If `False`, the bins are represented as circles. For a correct
        visualization one should use squares.
    annotate_table_by_labels
        If `True`, the tables will annotate labels layers representing the bins, if `False`, the tables will annotate
        shapes layer.
    fullres_image_file
        Path to the full-resolution image. By default the image is searched in the ``{vx.MICROSCOPE_IMAGE!r}``
        directory.
    load_all_images
        If `False`, load only the full resolution, high resolution and low resolution images. If `True`, also the
        following images: ``{vx.IMAGE_CYTASSIST!r}``.
    var_names_make_unique
        If `True`, call `.var_names_make_unique()` on each `AnnData` table.
    imread_kwargs
        Keyword arguments for :func:`imageio.imread`.
    image_models_kwargs
        Keyword arguments for :class:`spatialdata.models.Image2DModel`.
    anndata_kwargs
        Keyword arguments for :func:`anndata.io.read_h5ad`.

    Returns
    -------
    SpatialData object for the Visium HD data.
    """
    path = Path(path)
    all_files = [file for file in path.rglob("*") if file.is_file()]
    tables = {}
    shapes = {}
    images: dict[str, Any] = {}
    labels: dict[str, Any] = {}

    if dataset_id is None:
        dataset_id = _infer_dataset_id(path)

    filename_prefix = _get_filename_prefix(path, dataset_id)

    def load_image(path: Path, suffix: str, scale_factors: list[int] | None = None) -> None:
        _load_image(
            path=path,
            images=images,
            suffix=suffix,
            dataset_id=dataset_id,
            imread_kwargs=imread_kwargs,
            image_models_kwargs=image_models_kwargs,
            scale_factors=scale_factors,
        )

    metadata, hd_layout = _parse_metadata(path, filename_prefix)
    file_format = hd_layout[VisiumHDKeys.FILE_FORMAT]
    if file_format != "1.0":
        warnings.warn(
            f"File format {file_format} is not supported. A more recent file format may be supported in a newer version"
            f"of the spatialdata-io package.",
            UserWarning,
            stacklevel=2,
        )

    def _get_bins(path_bins: Path) -> list[str]:
        return sorted(
            [
                bin_size.name
                for bin_size in path_bins.iterdir()
                if bin_size.is_dir() and bin_size.name.startswith(VisiumHDKeys.BIN_PREFIX)
            ]
        )

    all_path_bins = [path_bin for path_bin in all_files if VisiumHDKeys.BINNED_OUTPUTS in str(path_bin)]
    if len(all_path_bins) != 0:
        path_bins_parts = all_path_bins[
            -1
        ].parts  # just choosing last one here as users might have tar file which would be first
        path_bins = Path(*path_bins_parts[: path_bins_parts.index(VisiumHDKeys.BINNED_OUTPUTS) + 1])
    else:
        path_bins = path
    all_bin_sizes = _get_bins(path_bins)

    bin_sizes = []
    if bin_size is not None:
        if not isinstance(bin_size, list):
            bin_size = [bin_size]
        bin_sizes = [f"square_{bs:03}um" for bs in bin_size if f"square_{bs:03}um" in all_bin_sizes]
        if len(bin_sizes) < len(bin_size):
            warnings.warn(
                f"Requested bin size {bin_size} (available {all_bin_sizes}); ignoring the bin sizes that are not "
                "found.",
                UserWarning,
                stacklevel=2,
            )
    if bin_size is None or bin_sizes == []:
        bin_sizes = all_bin_sizes

    # iterate over the given bins and load the data
    for bin_size_str in bin_sizes:
        path_bin = path_bins / bin_size_str
        counts_file = VisiumHDKeys.FILTERED_COUNTS_FILE if filtered_counts_file else VisiumHDKeys.RAW_COUNTS_FILE
        adata = sc.read_10x_h5(
            path_bin / counts_file,
            gex_only=False,
            **anndata_kwargs,
        )

        path_bin_spatial = path_bin / VisiumHDKeys.SPATIAL

        with open(path_bin_spatial / VisiumHDKeys.SCALEFACTORS_FILE) as file:
            scalefactors = json.load(file)

        # consistency check
        found_bin_size = re.search(r"\d{3}", bin_size_str)
        assert found_bin_size is not None
        assert float(found_bin_size.group()) == scalefactors[VisiumHDKeys.SCALEFACTORS_BIN_SIZE_UM]
        assert np.isclose(
            scalefactors[VisiumHDKeys.SCALEFACTORS_BIN_SIZE_UM]
            / scalefactors[VisiumHDKeys.SCALEFACTORS_SPOT_DIAMETER_FULLRES],
            scalefactors[VisiumHDKeys.SCALEFACTORS_MICRONS_PER_PIXEL],
        )

        tissue_positions_file = path_bin_spatial / VisiumHDKeys.TISSUE_POSITIONS_FILE

        # read coordinates and set up adata.obs and adata.obsm
        coords = pd.read_parquet(tissue_positions_file)
        assert all(
            coords.columns.values
            == [
                VisiumHDKeys.BARCODE,
                VisiumHDKeys.IN_TISSUE,
                VisiumHDKeys.ARRAY_ROW,
                VisiumHDKeys.ARRAY_COL,
                VisiumHDKeys.LOCATIONS_Y,
                VisiumHDKeys.LOCATIONS_X,
            ]
        )
        coords.set_index(VisiumHDKeys.BARCODE, inplace=True, drop=True)
        coords_filtered = coords.loc[adata.obs.index]
        adata.obs = pd.merge(adata.obs, coords_filtered, how="left", left_index=True, right_index=True)
        # compatibility to legacy squidpy
        adata.obsm["spatial"] = adata.obs[[VisiumHDKeys.LOCATIONS_X, VisiumHDKeys.LOCATIONS_Y]].values
        # dropping the spatial coordinates (will be stored in shapes)
        adata.obs.drop(
            columns=[
                VisiumHDKeys.LOCATIONS_X,
                VisiumHDKeys.LOCATIONS_Y,
            ],
            inplace=True,
        )
        adata.obs[VisiumHDKeys.INSTANCE_KEY] = np.arange(len(adata))

        # scaling
        transform_original = Identity()
        transform_lowres = Scale(
            np.array(
                [
                    scalefactors[VisiumHDKeys.SCALEFACTORS_LOWRES],
                    scalefactors[VisiumHDKeys.SCALEFACTORS_LOWRES],
                ]
            ),
            axes=("x", "y"),
        )
        transform_hires = Scale(
            np.array(
                [
                    scalefactors[VisiumHDKeys.SCALEFACTORS_HIRES],
                    scalefactors[VisiumHDKeys.SCALEFACTORS_HIRES],
                ]
            ),
            axes=("x", "y"),
        )
        # parse shapes
        shapes_name = dataset_id + "_" + bin_size_str
        radius = scalefactors[VisiumHDKeys.SCALEFACTORS_SPOT_DIAMETER_FULLRES] / 2.0
        transformations = {
            "global": transform_original,
            "downscaled_hires": transform_hires,
            "downscaled_lowres": transform_lowres,
        }
        circles = ShapesModel.parse(
            adata.obsm["spatial"],
            geometry=0,
            radius=radius,
            index=adata.obs[VisiumHDKeys.INSTANCE_KEY].copy(),
            transformations=transformations,
        )
        if not bins_as_squares:
            shapes[shapes_name] = circles
        else:
            squares_series = circles.buffer(radius, cap_style=3)
            shapes[shapes_name] = ShapesModel.parse(
                GeoDataFrame(geometry=squares_series), transformations=transformations
            )

        # parse table
        adata.obs[VisiumHDKeys.REGION_KEY] = shapes_name
        adata.obs[VisiumHDKeys.REGION_KEY] = adata.obs[VisiumHDKeys.REGION_KEY].astype("category")

        tables[bin_size_str] = TableModel.parse(
            adata,
            region=shapes_name,
            region_key=str(VisiumHDKeys.REGION_KEY),
            instance_key=str(VisiumHDKeys.INSTANCE_KEY),
        )
        if var_names_make_unique:
            tables[bin_size_str].var_names_make_unique()

    # read full resolution image
    if fullres_image_file is not None:
        fullres_image_file = Path(fullres_image_file)
    else:
        path_fullres = path / VisiumHDKeys.MICROSCOPE_IMAGE
        if path_fullres.exists():
            fullres_image_paths = [file for file in path_fullres.iterdir() if file.is_file()]
        elif list((path_fullres := (path / f"{filename_prefix}tissue_image")).parent.glob(f"{path_fullres.name}.*")):
            fullres_image_paths = list(path_fullres.parent.glob(f"{path_fullres.name}.*"))
        else:
            fullres_image_paths = []
        if len(fullres_image_paths) > 1:
            warnings.warn(
                f"Multiple files found in {path_fullres}, using the first one: {fullres_image_paths[0].stem}. Please"
                " specify the path to the full resolution image manually using the `fullres_image_file` argument.",
                UserWarning,
                stacklevel=2,
            )
        if len(fullres_image_paths) == 0:
            warnings.warn(
                "No full resolution image found. If incorrect, please specify the path in the "
                "`fullres_image_file` parameter when calling the `visium_hd` reader function.",
                UserWarning,
                stacklevel=2,
            )
        fullres_image_file = fullres_image_paths[0] if len(fullres_image_paths) > 0 else None

    if fullres_image_file is not None:
        load_image(
            path=fullres_image_file,
            suffix="_full_image",
            scale_factors=[2, 2, 2, 2],
        )

    # hires image
    hires_image_path = [path for path in all_files if VisiumHDKeys.IMAGE_HIRES_FILE in str(path)]
    if len(hires_image_path) == 0:
        warnings.warn(
            f"No image path found containing the hires image: {VisiumHDKeys.IMAGE_HIRES_FILE}",
            UserWarning,
            stacklevel=2,
        )
    load_image(
        path=hires_image_path[0],
        suffix="_hires_image",
    )
    set_transformation(
        images[dataset_id + "_hires_image"],
        {"downscaled_hires": Identity(), "global": transform_hires.inverse()},
        set_all=True,
    )

    # lowres image
    lowres_image_path = [path for path in all_files if VisiumHDKeys.IMAGE_LOWRES_FILE in str(path)]
    if len(lowres_image_path) == 0:
        warnings.warn(
            f"No image path found containing the lowres image: {VisiumHDKeys.IMAGE_LOWRES_FILE}",
            UserWarning,
            stacklevel=2,
        )
    load_image(
        path=lowres_image_path[0],
        suffix="_lowres_image",
    )
    set_transformation(
        images[dataset_id + "_lowres_image"],
        {"downscaled_lowres": Identity(), "global": transform_lowres.inverse()},
        set_all=True,
    )

    # cytassist image
    cytassist_path = [path for path in all_files if VisiumHDKeys.IMAGE_CYTASSIST in str(path)]
    if len(cytassist_path) == 0:
        warnings.warn(
            f"No image path found containing the cytassist image: {VisiumHDKeys.IMAGE_CYTASSIST}",
            UserWarning,
            stacklevel=2,
        )
    if load_all_images:
        load_image(
            path=cytassist_path[0],
            suffix="_cytassist_image",
        )
        image = images[dataset_id + "_cytassist_image"]
        transform_matrices = _get_transform_matrices(metadata, hd_layout)
        projective0 = transform_matrices["cytassist_colrow_to_spot_colrow"]
        projective1 = transform_matrices["spot_colrow_to_microscope_colrow"]
        projective = projective1 @ projective0
        projective /= projective[2, 2]
        if _projective_matrix_is_affine(projective):
            affine = Affine(projective, input_axes=("x", "y"), output_axes=("x", "y"))
            set_transformation(image, affine, "global")
        else:
            # the projective matrix is not affine, we will separate the affine part and the projective shift, and apply
            # the projective shift to the image
            affine_matrix, projective_shift = _decompose_projective_matrix(projective)
            affine = Affine(affine_matrix, input_axes=("x", "y"), output_axes=("x", "y"))

            # determine the size of the transformed image
            bounding_box = get_extent(image)
            x0, x1 = bounding_box["x"]
            y0, y1 = bounding_box["y"]
            x1 -= 1
            y1 -= 1
            corners = [(x0, y0), (x1, y0), (x1, y1), (x0, y1)]
            Polygon(corners)

            transformed_corners = []
            for x, y in corners:
                px, py = _projective_matrix_transform_point(projective_shift, x, y)
                transformed_corners.append((px, py))
            transformed_corners_array = np.array(transformed_corners)
            transformed_bounds = (
                np.min(transformed_corners_array[:, 0]),
                np.min(transformed_corners_array[:, 1]),
                np.max(transformed_corners_array[:, 0]),
                np.max(transformed_corners_array[:, 1]),
            )
            # the first two components are <= 0, we just discard them since the cytassist image has a lot of padding
            # and therefore we discard pixels with negative coordinates
            transformed_shape = (np.ceil(transformed_bounds[2]), np.ceil(transformed_bounds[3]))

            # flip xy
            transformed_shape = (transformed_shape[1], transformed_shape[0])

            # the cytassist image is a small, single-scale image, so we can compute it in memory
            numpy_data = image.transpose("y", "x", "c").data.compute()
            warped = warp(
                numpy_data, ProjectiveTransform(projective_shift).inverse, output_shape=transformed_shape, order=1
            )
            warped = np.round(warped * 255).astype(np.uint8)
            warped = Image2DModel.parse(warped, dims=("y", "x", "c"), transformations={"global": affine}, rgb=True)

            # we replace the cytassist image with the warped image
            images[dataset_id + "_cytassist_image"] = warped

    sdata = SpatialData(tables=tables, images=images, shapes=shapes, labels=labels)

    if annotate_table_by_labels:
        for bin_size_str in bin_sizes:

            shapes_name = dataset_id + "_" + bin_size_str

            # add labels layer (rasterized bins).
            labels_name = f"{dataset_id}_{bin_size_str}_labels"

            labels_element = rasterize_bins(
                sdata,
                bins=shapes_name,
                table_name=bin_size_str,
                row_key=VisiumHDKeys.ARRAY_ROW,
                col_key=VisiumHDKeys.ARRAY_COL,
                value_key=None,
                return_region_as_labels=True,
            )

            sdata[labels_name] = labels_element
            rasterize_bins_link_table_to_labels(
                sdata=sdata, table_name=bin_size_str, rasterized_labels_name=labels_name
            )

    return sdata


def _infer_dataset_id(path: Path) -> str:
    suffix = f"_{VisiumHDKeys.FEATURE_SLICE_FILE.value}"
    files = [file.name for file in path.iterdir() if file.is_file() and file.name.endswith(suffix)]
    if len(files) == 0 or len(files) > 1:
        raise ValueError(
            f"Cannot infer `dataset_id` from the feature slice file in {path}, please pass `dataset_id` as an "
            f"argument. The `dataset_id` value will be used to name the elements in the `SpatialData` object."
        )
    return files[0].replace(suffix, "")


def _load_image(
    path: Path,
    images: dict[str, SpatialImage | MultiscaleSpatialImage],
    suffix: str,
    dataset_id: str,
    imread_kwargs: Mapping[str, Any],
    image_models_kwargs: Mapping[str, Any],
    scale_factors: list[int] | None,
) -> None:
    if path.exists():
        if path.suffix != ".btf":
            data = imread(path, **imread_kwargs)
            if len(data.shape) == 4:
                # this happens for the cytassist, hires and lowres images; the umi image doesn't need processing
                data = data.squeeze()
        else:
            if "MAX_IMAGE_PIXELS" in imread_kwargs:
                from PIL import Image as ImagePIL

                ImagePIL.MAX_IMAGE_PIXELS = dict(imread_kwargs).pop("MAX_IMAGE_PIXELS")
            # dask_image doesn't recognize .btf automatically and imageio v3 throws error due to pixel limit -> use imageio v2
            data = imread2(path, **imread_kwargs).squeeze()

        if data.shape[-1] == 3:  # HE image in RGB format
            data = data.transpose(2, 0, 1)
        else:
            assert data.shape[0] == min(
                data.shape
            ), "When the image is not in RGB, the first dimension should be the number of channels."

        image = DataArray(data, dims=("c", "y", "x"))
        parsed = Image2DModel.parse(image, scale_factors=scale_factors, rgb=None, **image_models_kwargs)
        images[dataset_id + suffix] = parsed
    else:
        warnings.warn(f"File {path} does not exist, skipping it.", UserWarning, stacklevel=2)
    return None


def _projective_matrix_transform_point(projective_shift: ArrayLike, x: float, y: float) -> tuple[float, float]:
    v = np.array([x, y, 1])
    v = projective_shift @ v
    v /= v[2]
    return v[0], v[1]


def _projective_matrix_is_affine(projective_matrix: ArrayLike) -> bool:
    assert np.allclose(projective_matrix[2, 2], 1), "A projective matrix should have a 1 in the bottom right corner."
    return np.allclose(projective_matrix[2, :2], [0, 0])


def _decompose_projective_matrix(projective_matrix: ArrayLike) -> tuple[ArrayLike, ArrayLike]:
    """
    Decompose a projective transformation matrix into an affine transformation and a projective shift.

    Parameters
    ----------
    projective_matrix
        Projective transformation matrix.

    Returns
    -------
    A tuple where the first element is the affine matrix and the second element is the projective shift.

    Let P be the initial projective matrix and A the affine matrix. The projective shift S is defined as: S = A^-1 @ P.
    """
    assert np.allclose(projective_matrix[2, 2], 1), "A projective matrix should have a 1 in the bottom right corner."
    affine_matrix = projective_matrix.copy()
    affine_matrix[2] = [0, 0, 1]
    projective_shift = np.linalg.inv(affine_matrix) @ projective_matrix
    projective_shift /= projective_shift[2, 2]
    return affine_matrix, projective_shift


def _get_filename_prefix(path: Path, dataset_id: str) -> str:
    if (path / f"{dataset_id}_{VisiumHDKeys.FEATURE_SLICE_FILE.value}").exists():
        return f"{dataset_id}_"
    assert (path / VisiumHDKeys.FEATURE_SLICE_FILE.value).exists(), (
        f"Cannot locate the feature slice file, please ensure the file is present in the {path} directory and/or adjust"
        "the `dataset_id` parameter"
    )
    return ""


def _parse_metadata(path: Path, filename_prefix: str) -> tuple[dict[str, Any], dict[str, Any]]:
    with h5py.File(path / f"{filename_prefix}{VisiumHDKeys.FEATURE_SLICE_FILE.value}", "r") as f5:
        metadata = json.loads(dict(f5.attrs)[VisiumHDKeys.METADATA_JSON])
        hd_layout = json.loads(metadata[VisiumHDKeys.HD_LAYOUT_JSON])
    return metadata, hd_layout


def _get_transform_matrices(metadata: dict[str, Any], hd_layout: dict[str, Any]) -> dict[str, ArrayLike]:
    """
    Gets 4 projective transformation matrices, describing how to align the CytAssist, spots and microscope coordinates.

    Parameters
    ----------
    metadata
        Metadata of the Visium HD dataset parsed using `_parse_metadata()` from the feature slice file.
    hd_layout
        Layout of the Visium HD dataset parsed using `_parse_metadata()` from the feature slice file.

    Returns
    -------
    A dictionary containing four projective transformation matrices:
    - CytAssist col/row to Spot col/row
    - Spot col/row to CytAssist col/row
    - Microscope col/row to Spot col/row
    - Spot col/row to Microscope col/row
    """
    transform_matrices = {}

    # this transformation is parsed but not used in the current implementation
    transform_matrices["hd_layout_transform"] = np.array(hd_layout[VisiumHDKeys.TRANSFORM]).reshape(3, 3)

    for key in [
        VisiumHDKeys.CYTASSIST_COLROW_TO_SPOT_COLROW,
        VisiumHDKeys.SPOT_COLROW_TO_CYTASSIST_COLROW,
        VisiumHDKeys.MICROSCOPE_COLROW_TO_SPOT_COLROW,
        VisiumHDKeys.SPOT_COLROW_TO_MICROSCOPE_COLROW,
    ]:
        coefficients = metadata[VisiumHDKeys.TRANSFORM_MATRICES][key]
        transform_matrices[key] = np.array(coefficients).reshape(3, 3)

    return transform_matrices<|MERGE_RESOLUTION|>--- conflicted
+++ resolved
@@ -16,17 +16,17 @@
 from geopandas import GeoDataFrame
 from imageio import imread as imread2
 from multiscale_spatial_image import MultiscaleSpatialImage
-<<<<<<< HEAD
+from numpy.random import default_rng
 from shapely import Polygon
 from skimage.transform import ProjectiveTransform, warp
 from spatial_image import SpatialImage
-from spatialdata import SpatialData, get_extent
+from spatialdata import (
+    SpatialData,
+    get_extent,
+    rasterize_bins,
+    rasterize_bins_link_table_to_labels,
+)
 from spatialdata._types import ArrayLike
-=======
-from numpy.random import default_rng
-from spatial_image import SpatialImage
-from spatialdata import SpatialData, rasterize_bins, rasterize_bins_link_table_to_labels
->>>>>>> 77248718
 from spatialdata.models import Image2DModel, ShapesModel, TableModel
 from spatialdata.transformations import Affine, Identity, Scale, set_transformation
 from xarray import DataArray
