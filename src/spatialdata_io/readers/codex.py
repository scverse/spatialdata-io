--- conflicted
+++ resolved
@@ -58,26 +58,10 @@
     """
 
     path = Path(path)
-<<<<<<< HEAD
     patt = re.compile(f"{CodexKeys.FCS_FILE}") if fcs else re.compile(f"{CodexKeys.FCS_FILE_CSV}") 
     path_files = [i for i in os.listdir(path) if patt.match(i)]
     if path_files and f"{CodexKeys.FCS_FILE}" or f"{CodexKeys.FCS_FILE_CSV}" in path_files[0]:
         fcs = readfcs.ReadFCS(path_files[0]).data if f"{CodexKeys.FCS_FILE}" in path_files[0] else pd.read_csv(path_files[0], header=0, index_col=None)
-=======
-    # get library_id
-    patt = re.compile(f".*{CodexKeys.FCS_FILE}")
-    first_file = [i for i in os.listdir(path) if patt.match(i)][0]
-    if f"_{CodexKeys.FCS_FILE}" in first_file:
-        # read the .fcs table
-        fcs = readfcs.ReadFCS()
-        counts = fcs.filter(regex="cyc.*")
-        # counts = fcs.data.iloc[:, 9:]
-        adata = ad.AnnData(counts)
-        adata.obs = fcs[fcs.columns.drop(list(fcs.filter(regex="cyc.*")))]
-        adata.obs.set_index("cell_id", inplace=True, drop=False)
-        adata.obsm["spatial"] = fcs[["x", "y"]].values
-        adata.var_names_make_unique()
->>>>>>> d25d7c1c
     else:
         raise ValueError(
             f"Cannot determine data set. Expecting a file with format .fcs or .csv"
@@ -100,11 +84,6 @@
             )
         sdata = SpatialData(table=table)
 
-
-    #segmentation = iio.imread(path / "segmentation.tif")
-
-    #labels = {"labels": SpatialData.Labels2DModel.parse(segmentation, dims=("y", "x"))}
-    #return SpatialData(images=images, labels=labels, table=table)
     return sdata
 
 def _codex_df_to_anndata(df: pd.DataFrame) -> ad.AnnData:
