--- conflicted
+++ resolved
@@ -15,27 +15,14 @@
 import pyarrow as pa
 from anndata import AnnData
 from dask_image.imread import imread
-<<<<<<< HEAD
-from pyarrow import Table
-=======
 import dask.array as da
 from dask.dataframe.core import DataFrame as DaskDataFrame
->>>>>>> f4034ea3
 from scipy.sparse import csr_matrix
 
 # from spatialdata._core.core_utils import xy_cs
-<<<<<<< HEAD
-from spatialdata._core.models import (
-    Image2DModel,
-    Labels2DModel,
-    PointsModel,
-    TableModel,
-)
-=======
 from skimage.transform import estimate_transform
 from spatialdata import SpatialData
 from spatialdata._core.models import Image2DModel, Labels2DModel, TableModel, PointsModel
->>>>>>> f4034ea3
 
 # from spatialdata._core.ngff.ngff_coordinate_system import NgffAxis  # , CoordinateSystem
 from spatialdata._core.transformations import Affine, Identity
@@ -254,42 +241,10 @@
             else:
                 logger.warning(f"FOV {fov} not found in counts file. Skipping labels {fname}.")
 
-<<<<<<< HEAD
     points = {}
     points_table = _get_points(transcripts_file)
     for i in points_table[CosmxKeys.REGION_KEY].unique():
         points[i] = points_table.filter(pa.compute.equal(points_table[CosmxKeys.REGION_KEY], i))
-=======
-    points: dict[str, DaskDataFrame] = {}
-    if transcripts:
-        # let's convert the .csv to .parquet and let's read it with pyarrow.parquet for faster subsetting
-        with tempfile.TemporaryDirectory() as tmpdir:
-            print("converting .csv to .parquet... ", end="")
-            assert transcripts_file is not None
-            transcripts_data = pd.read_csv(path / transcripts_file, header=0)
-            transcripts_data.to_parquet(Path(tmpdir) / "transcripts.parquet")
-            print("done")
-
-            ptable = pq.read_table(Path(tmpdir) / "transcripts.parquet")
-            for fov in fovs_counts:
-                aff = affine_transforms_to_global[fov]
-                sub_table = ptable.filter(pa.compute.equal(ptable.column(CosmxKeys.FOV), int(fov))).to_pandas()
-                sub_table[CosmxKeys.INSTANCE_KEY] = sub_table[CosmxKeys.INSTANCE_KEY].astype('category')
-                # we rename z because we want to treat the data as 2d
-                sub_table.rename(columns={'z': 'z_raw'}, inplace=True)
-                points[fov] = PointsModel.parse(
-                    sub_table,
-                    coordinates={"x": CosmxKeys.X_LOCAL_TRANSCRIPT, "y": CosmxKeys.Y_LOCAL_TRANSCRIPT},
-                    feature_key=CosmxKeys.TARGET_OF_TRANSCRIPT,
-                    instance_key=CosmxKeys.INSTANCE_KEY,
-                    transformations={
-                        fov: Identity(),
-                        "global": aff,
-                        "global_only_labels": aff,
-                    },
-                )
-
->>>>>>> f4034ea3
 
     # TODO: what to do with fov file?
     # if fov_file is not None:
@@ -301,7 +256,6 @@
     #             logg.warning(f"FOV `{str(fov)}` does not exist, skipping it.")
     #             continue
 
-<<<<<<< HEAD
     return SpatialData(images=images, labels=labels, points=points, table=table)
 
 
@@ -318,7 +272,4 @@
     )
 
     points = PointsModel.parse(coords=arr, annotations=annotations)
-    return points
-=======
-    return SpatialData(images=images, labels=labels, points=points, table=table)
->>>>>>> f4034ea3
+    return points