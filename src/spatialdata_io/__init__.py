--- conflicted
+++ resolved
@@ -6,6 +6,7 @@
 from spatialdata_io.readers.curio import curio
 from spatialdata_io.readers.dbit import dbit
 from spatialdata_io.readers.generic import generic, geojson, image
+from spatialdata_io.readers.g4x import g4x
 from spatialdata_io.readers.macsima import macsima
 from spatialdata_io.readers.mcmicro import mcmicro
 from spatialdata_io.readers.merscope import merscope
@@ -19,22 +20,13 @@
     xenium_aligned_image,
     xenium_explorer_selection,
 )
-from spatialdata_io.readers.g4x import g4x
 
-<<<<<<< HEAD
-__all__ = [
-    "g4x",
-    "curio",
-    "seqfish",
-    "visium",
-    "xenium",
-=======
 _readers_technologies = [
->>>>>>> 74512883
     "codex",
     "cosmx",
     "curio",
     "dbit",
+    "g4x",
     "macsima",
     "mcmicro",
     "merscope",
