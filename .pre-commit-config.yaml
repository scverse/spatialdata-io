fail_fast: false
default_language_version:
    python: python3
default_stages:
    - commit
    - push
minimum_pre_commit_version: 2.16.0
repos:
    - repo: https://github.com/psf/black
      rev: 23.3.0
      hooks:
          - id: black
    - repo: https://github.com/pre-commit/mirrors-prettier
      rev: v3.0.0-alpha.9-for-vscode
      hooks:
          - id: prettier
    - repo: https://github.com/asottile/blacken-docs
      rev: 1.14.0
      hooks:
          - id: blacken-docs
    - repo: https://github.com/PyCQA/isort
      rev: 5.12.0
      hooks:
          - id: isort
    - repo: https://github.com/pre-commit/mirrors-mypy
      rev: v1.3.0
      hooks:
          - id: mypy
            additional_dependencies: [numpy]
            exclude: docs/
    - repo: https://github.com/asottile/yesqa
      rev: v1.5.0
      hooks:
          - id: yesqa
            additional_dependencies:
                - flake8-tidy-imports
                - flake8-docstrings
                - flake8-rst-docstrings
                - flake8-comprehensions
                - flake8-bugbear
                - flake8-blind-except
    - repo: https://github.com/pre-commit/pre-commit-hooks
      rev: v4.4.0
      hooks:
          - id: detect-private-key
          - id: check-ast
          - id: end-of-file-fixer
          - id: mixed-line-ending
            args: [--fix=lf]
          - id: trailing-whitespace
          - id: check-case-conflict
    - repo: https://github.com/PyCQA/autoflake
      rev: v2.1.1
      hooks:
          - id: autoflake
            args:
                - --in-place
                - --remove-all-unused-imports
                - --remove-unused-variable
                - --ignore-init-module-imports
    - repo: https://github.com/PyCQA/flake8
      rev: 6.0.0
      hooks:
          - id: flake8
            additional_dependencies:
                - flake8-tidy-imports
                - flake8-docstrings
                - flake8-rst-docstrings
                - flake8-comprehensions
                - flake8-bugbear
                - flake8-blind-except
    - repo: https://github.com/asottile/pyupgrade
<<<<<<< HEAD
      rev: v3.6.0
=======
      rev: v3.7.0
>>>>>>> a85d2a7d
      hooks:
          - id: pyupgrade
            args: [--py3-plus, --py39-plus, --keep-runtime-typing]
    - repo: local
      hooks:
          - id: forbid-to-commit
            name: Don't commit rej files
            entry: |
                Cannot commit .rej files. These indicate merge conflicts that arise during automated template updates.
                Fix the merge conflicts manually and remove the .rej files.
            language: fail
            files: '.*\.rej$'
    - repo: https://github.com/PyCQA/doc8
      rev: v1.1.1
      hooks:
          - id: doc8<|MERGE_RESOLUTION|>--- conflicted
+++ resolved
@@ -70,11 +70,7 @@
                 - flake8-bugbear
                 - flake8-blind-except
     - repo: https://github.com/asottile/pyupgrade
-<<<<<<< HEAD
-      rev: v3.6.0
-=======
       rev: v3.7.0
->>>>>>> a85d2a7d
       hooks:
           - id: pyupgrade
             args: [--py3-plus, --py39-plus, --keep-runtime-typing]
