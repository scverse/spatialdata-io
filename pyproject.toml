--- conflicted
+++ resolved
@@ -33,12 +33,9 @@
     "dask-image",
     "pyarrow",
     "readfcs",
-<<<<<<< HEAD
     "ome-types",
     "aicsimageio",
-=======
     "tifffile>=2023.8.12",
->>>>>>> c15dca90
 ]
 
 [project.optional-dependencies]
