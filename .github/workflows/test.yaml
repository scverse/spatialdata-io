name: Test

on:
    push:
        branches: [main]
        tags:
            - "v*" # Push events to matching v*, i.e. v1.0, v20.15.10, v1.0-rc.1, v2.1-alpha, v3.0-beta.3
    pull_request:
        branches: [main]

jobs:
    test:
        runs-on: ${{ matrix.os }}
        defaults:
            run:
                shell: bash -e {0} # -e to fail on error

        strategy:
            fail-fast: false
            matrix:
                python: ["3.10", "3.12"]
                os: [ubuntu-latest]

        env:
            OS: ${{ matrix.os }}
            PYTHON: ${{ matrix.python }}

        steps:
            - uses: actions/checkout@v4
            - name: Set up Python ${{ matrix.python }}
              uses: actions/setup-python@v5
              with:
                  python-version: ${{ matrix.python }}

            - name: Get pip cache dir
              id: pip-cache-dir
              run: |
                  echo "::set-output name=dir::$(pip cache dir)"
            - name: Restore pip cache
<<<<<<< HEAD
              uses: actions/cache@v4
=======
              uses: actions/cache@v3
>>>>>>> 19b6cbf7
              with:
                  path: ${{ steps.pip-cache-dir.outputs.dir }}
                  key: pip-${{ runner.os }}-${{ env.pythonLocation }}-${{ hashFiles('**/pyproject.toml') }}
                  restore-keys: |
                      pip-${{ runner.os }}-${{ env.pythonLocation }}-
            - name: Install test dependencies
              run: |
                  python -m pip install --upgrade pip wheel
                  pip install pytest-cov
            - name: Install dependencies
              run: |
                  pip install --pre -e ".[dev,test]"

            - name: Download artifact of test data
              if: matrix.python == '3.12'
              uses: dawidd6/action-download-artifact@v9
              with:
                  workflow: prepare_test_data.yaml
                  name: data
                  path: ./data

            - name: Test
              env:
                  MPLBACKEND: agg
                  PLATFORM: ${{ matrix.os }}
                  DISPLAY: :42
              run: |
                  pytest -v --cov --color=yes --cov-report=xml
            - name: Upload coverage to Codecov
              uses: codecov/codecov-action@v4
              with:
                  name: coverage
                  verbose: true
              env:
                  CODECOV_TOKEN: ${{ secrets.CODECOV_TOKEN }}<|MERGE_RESOLUTION|>--- conflicted
+++ resolved
@@ -37,11 +37,7 @@
               run: |
                   echo "::set-output name=dir::$(pip cache dir)"
             - name: Restore pip cache
-<<<<<<< HEAD
               uses: actions/cache@v4
-=======
-              uses: actions/cache@v3
->>>>>>> 19b6cbf7
               with:
                   path: ${{ steps.pip-cache-dir.outputs.dir }}
                   key: pip-${{ runner.os }}-${{ env.pythonLocation }}-${{ hashFiles('**/pyproject.toml') }}
